--- conflicted
+++ resolved
@@ -83,11 +83,7 @@
 
     """
     if "weasyprint" not in _INSTALLED_MODULES:
-<<<<<<< HEAD
-        raise ModuleNotFoundError("Install weasyprint for PDF support")
-=======
         raise ModuleNotFoundError("Install `weasyprint` for PDF support.")
->>>>>>> bce3b697
     import weasyprint as wp  # type: ignore
 
     temp_dir = Path(options._pdf_temp_dir)
